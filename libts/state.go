package libts

import (
	"context"
	"fmt"
	"slices"
	"strings"

	"tailscale.com/ipn"
	"tailscale.com/ipn/ipnstate"
	"tailscale.com/tailcfg"
	"tailscale.com/types/key"
)

// Opinionated, sanitized subset of Tailscale state.
type State struct {
	// Tailscale preferences.
	Prefs *ipn.Prefs

	// Current Tailscale backend state.
	BackendState ipn.State

	// Current Tailscale version. This is a shortened version string like "1.70.0".
	TSVersion string

	// Auth URL. Empty if the user doesn't need to be authenticated.
	AuthURL string
	// User profile of the currently logged in user or nil if unknown.
	User *tailcfg.UserProfile

	// Peer status of the local node.
	Self *ipnstate.PeerStatus

	// Tailnet lock key. Nil if not enabled.
	LockKey *key.NLPublic
	// True if the node is locked out by tailnet lock.
	IsLockedOut bool

	// State of each peer, keyed by each peer's current public key.
	Peers []*ipnstate.PeerStatus
	// List of exit node peers, alphabetically pre-sorted by the result of the PeerName function.
	SortedExitNodes []*ipnstate.PeerStatus
	// ID of the currently selected exit node or nil if none is selected.
	CurrentExitNode *tailcfg.StableNodeID
	// Name of the currently selected exit node or an empty string if none is selected.
	CurrentExitNodeName string

	// Total bytes received from peers.
	RxBytes int64
	// Total bytes sent to peers.
	TxBytes int64
}

// Get a sorted list of exit node peers, alphabetically pre-sorted by the result of the PeerName function.
func getSortedExitNodes(tsStatus *ipnstate.Status) []*ipnstate.PeerStatus {
	exitNodes := make([]*ipnstate.PeerStatus, 0)

	if tsStatus == nil {
		return exitNodes
	}

	for _, peer := range tsStatus.Peer {
		if peer.ExitNodeOption {
			exitNodes = append(exitNodes, peer)
		}
	}

	slices.SortFunc(exitNodes, func(a, b *ipnstate.PeerStatus) int {
		return strings.Compare(PeerName(a), PeerName(b))
	})

	return exitNodes
}

<<<<<<< HEAD
// Get a sorted network node list, sorted alphabetecally, similar to the desktop app
func getSortedNetworkNodes(tsStatus *ipnstate.Status) []*ipnstate.PeerStatus {
	networkNodes := make([]*ipnstate.PeerStatus, 0)

	if tsStatus == nil {
		return networkNodes
	}

	for _, peer := range tsStatus.Peer {
		networkNodes = append(networkNodes, peer)
	}

	slices.SortFunc(networkNodes, func(a, b *ipnstate.PeerStatus) int {
		return strings.Compare(PeerName(a), PeerName(b))
	})

	return networkNodes
=======
// Create an ipn.State from the string representation.
//
// This string representation comes from Tailscale's API and, because Go does not have
// proper enums, this is the best way to convert it back to a "typed" representation.
func NewIPNStateFromString(v string) (ipn.State, error) {
	switch v {
	case "NoState":
		return ipn.NoState, nil
	case "InUseOtherUser":
		return ipn.InUseOtherUser, nil
	case "NeedsLogin":
		return ipn.NeedsLogin, nil
	case "NeedsMachineAuth":
		return ipn.NeedsMachineAuth, nil
	case "Stopped":
		return ipn.Stopped, nil
	case "Starting":
		return ipn.Starting, nil
	case "Running":
		return ipn.Running, nil
	default:
		return ipn.NoState, fmt.Errorf("unknown ipn state: %s", v)
	}
>>>>>>> cc12e8bb
}

// Make a current State by making necessary Tailscale API calls.
func GetState(ctx context.Context) (State, error) {
	status, err := Status(ctx)
	if err != nil {
		return State{}, err
	}

	prefs, err := Prefs(ctx)
	if err != nil {
		return State{}, err
	}

	lock, err := LockStatus(ctx)
	if err != nil {
		return State{}, err
	}

	backendState, err := NewIPNStateFromString(status.BackendState)
	if err != nil {
		return State{}, fmt.Errorf("cannot get status from state: %w", err)
	}

	state := State{
		Prefs:           prefs,
		AuthURL:         status.AuthURL,
		BackendState:    backendState,
		TSVersion:       status.Version,
		Self:            status.Self,
		SortedExitNodes: getSortedExitNodes(status),
		Peers:           getSortedNetworkNodes(status),
	}

	for _, peer := range status.Peer {
		state.TxBytes += peer.TxBytes
		state.RxBytes += peer.RxBytes
	}

	versionSplitIndex := strings.IndexByte(state.TSVersion, '-')
	if versionSplitIndex != -1 {
		state.TSVersion = state.TSVersion[:versionSplitIndex]
	}

	if status.Self != nil {
		user := status.User[status.Self.UserID]
		state.User = &user
	}

	if lock.Enabled && lock.NodeKey != nil && !lock.PublicKey.IsZero() {
		state.LockKey = &lock.PublicKey

		if !lock.NodeKeySigned && state.BackendState == ipn.Running {
			state.IsLockedOut = true
		}
	}

	if status.ExitNodeStatus != nil {
		state.CurrentExitNode = &status.ExitNodeStatus.ID

		for _, peer := range state.SortedExitNodes {
			if peer.ID == status.ExitNodeStatus.ID {
				state.CurrentExitNodeName = PeerName(peer)
				break
			}
		}
	}

	return state, nil
}<|MERGE_RESOLUTION|>--- conflicted
+++ resolved
@@ -72,7 +72,6 @@
 	return exitNodes
 }
 
-<<<<<<< HEAD
 // Get a sorted network node list, sorted alphabetecally, similar to the desktop app
 func getSortedNetworkNodes(tsStatus *ipnstate.Status) []*ipnstate.PeerStatus {
 	networkNodes := make([]*ipnstate.PeerStatus, 0)
@@ -90,7 +89,8 @@
 	})
 
 	return networkNodes
-=======
+}
+
 // Create an ipn.State from the string representation.
 //
 // This string representation comes from Tailscale's API and, because Go does not have
@@ -114,7 +114,6 @@
 	default:
 		return ipn.NoState, fmt.Errorf("unknown ipn state: %s", v)
 	}
->>>>>>> cc12e8bb
 }
 
 // Make a current State by making necessary Tailscale API calls.
